--- conflicted
+++ resolved
@@ -7,15 +7,9 @@
 # Remove +scm and set scm_snapshot to false before releasing
 # Do not use $version below before the next line, since we grep
 # for the literal version there
-<<<<<<< HEAD
-AC_INIT([liquidsoap],[1.3.4+scm])
+AC_INIT([liquidsoap],[1.3.5+scm])
 scm_snapshot=true
-version=1.3.4
-=======
-AC_INIT([liquidsoap],[1.3.5])
-scm_snapshot=false
 version=1.3.5
->>>>>>> 615e35f2
 min_ocaml_version=4.03.0
 
 if test $scm_snapshot != "false"; then
