<<<<<<< HEAD
SUBDIRS =
=======
SUBDIRS = image
>>>>>>> 78fca2bc
DISTFILES = $(wildcard *.ml) $(wildcard *.mli) $(wildcard *.c) Makefile

top_srcdir= ../..
include $(top_srcdir)/Makefile.rules<|MERGE_RESOLUTION|>--- conflicted
+++ resolved
@@ -1,8 +1,4 @@
-<<<<<<< HEAD
-SUBDIRS =
-=======
 SUBDIRS = image
->>>>>>> 78fca2bc
 DISTFILES = $(wildcard *.ml) $(wildcard *.mli) $(wildcard *.c) Makefile
 
 top_srcdir= ../..
