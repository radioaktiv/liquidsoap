(*****************************************************************************

  Liquidsoap, a programmable audio stream generator.
  Copyright 2003-2019 Savonet team

  This program is free software; you can redistribute it and/or modify
  it under the terms of the GNU General Public License as published by
  the Free Software Foundation; either version 2 of the License, or
  (at your option) any later version.

  This program is distributed in the hope that it will be useful,
  but WITHOUT ANY WARRANTY; without even the implied warranty of
  MERCHANTABILITY or FITNESS FOR A PARTICULAR PURPOSE.  See the
  GNU General Public License for more details, fully stated in the COPYING
  file at the root of the liquidsoap distribution.

  You should have received a copy of the GNU General Public License
  along with this program; if not, write to the Free Software
  Foundation, Inc., 51 Franklin Street, Fifth Floor, Boston, MA 02110-1301  USA

 *****************************************************************************)

type clock_variable = Source.clock_variable
type source = Source.source
type active_source = Source.active_source

include Source.Clock_variables

let create_known s = create_known (s :> Source.clock)
let log = Log.make ["clock"]

let conf_clock =
  Dtools.Conf.void ~p:(Configure.conf#plug "clock") "Clock settings"

module Time : Liq_time.T = (val !Liq_time.implementation)
open Time

let time_unit = Time.of_float 1.
let time_zero = Time.of_float 0.

let sleep d =
  let cur = time () in
  try sleep d
  with Unix.Unix_error (Unix.EINTR, _, _) ->
    let diff = d |-| time () |+| cur in
    if time_zero |<| diff then sleep diff

let () =
  Configure.at_init (fun () ->
      log#important "Using %s implementation for latency control"
        Time.implementation)

(** [started] indicates that the application has loaded and started
  * its initial configuration; it is set after the first collect.
  * It is mostly intended to allow different behaviors on error:
  *  - for the initial conf, all errors are fatal
  *  - after that (dynamic code execution, interactive mode) some errors
  *    are not fatal anymore. *)
let started : [ `Yes | `No | `Soon ] ref = ref `No

(** Indicates whether the application has started to run or not. *)
let running () = !started = `Yes

(** We need to keep track of all used clocks, to have them (un)register
  * new sources. We use a weak table to avoid keeping track forever of
  * clocks that are unused and unusable. *)

module H = struct
  type t = Source.clock

  let equal a b = a = b
  let hash a = Oo.id a
end

module Clocks = Weak.Make (H)

let clocks = Clocks.create 10

(** If true, a clock keeps running when an output fails. Other outputs may
  * still be useful. But there may also be some useless inputs left.
  * If no active output remains, the clock will exit without triggering
  * shutdown. We may need some device to allow this (but active and passive
  * clocks will have to be treated separately). *)
let allow_streaming_errors =
  Dtools.Conf.bool
    ~p:(conf_clock#plug "allow_streaming_errors")
    ~d:false "Handling of streaming errors"
    ~comments:
      [
        "Control the behaviour of clocks when an error occurs during streaming.";
        "This has no effect on errors occurring during source initializations.";
        "By default, any error will cause liquidsoap to shutdown. If errors";
        "are allowed, faulty sources are simply removed and clocks keep \
         running.";
        "Allowing errors can result in complex surprising situations;";
        "use at your own risk!";
      ]

(** Leave a source, ignoring errors *)

let leave (s : active_source) =
  try s#leave (s :> source)
  with e ->
    log#severe "Error when leaving output %s: %s!" s#id (Printexc.to_string e);
    List.iter (log#important "%s")
      (Pcre.split ~pat:"\n" (Printexc.get_backtrace ()))

(** {1 Clock implementation}
  * One could think of several clocks for isolated parts of a script.
  * One can also think of alsa-clocks, etc. *)

let conf =
  Dtools.Conf.void ~p:(Configure.conf#plug "root") "Streaming clock settings"

let conf_max_latency =
  Dtools.Conf.float ~p:(conf#plug "max_latency") ~d:60.
    "Maximum latency in seconds"
    ~comments:
      [
        "If the latency gets higher than this value, the outputs will be reset,";
        "instead of trying to catch it up second by second.";
        "The reset is typically only useful to reconnect icecast mounts.";
      ]

(** Timing stuff, make sure the frame rate is correct. *)

let sync_descr = function
  | `Auto -> "auto-sync"
  | `CPU -> "CPU sync"
  | `None -> "no sync"

class clock ?(sync = `Auto) id =
  object (self)
    initializer Clocks.add clocks (self :> Source.clock)

    method id = id

    method sync_mode : Source.sync = sync

    val log = Log.make ["clock"; id]

    (** List of outputs, together with a flag indicating their status:
    *   `New, `Starting, `Aborted, `Active, `Old
    * The list needs to be accessed within critical section of [lock]. *)
    val mutable outputs = []

    val lock = Mutex.create ()

    method attach s =
      Tutils.mutexify lock
        (fun () ->
          if not (List.exists (fun (_, s') -> s = s') outputs) then
            outputs <- (`New, s) :: outputs)
        ()

    method detach test =
      Tutils.mutexify lock
        (fun () ->
          outputs <-
            List.fold_left
              (fun outputs (flag, s) ->
                if test s then (
                  match flag with
                    | `New -> outputs
                    | `Active -> (`Old, s) :: outputs
                    | `Starting -> (`Aborted, s) :: outputs
                    | `Old | `Aborted -> (flag, s) :: outputs )
                else (flag, s) :: outputs)
              [] outputs)
        ()

    val mutable sub_clocks : Source.clock_variable list = []

    method sub_clocks = sub_clocks

    method attach_clock c =
      if not (List.mem c sub_clocks) then sub_clocks <- c :: sub_clocks

    method detach_clock c =
      assert (List.mem c sub_clocks);
      sub_clocks <- List.filter (fun c' -> c <> c') sub_clocks

    val mutable round = 0

    method get_tick = round

    val mutable running = false

    val do_running =
      let lock = Mutex.create () in
      fun f -> Tutils.mutexify lock f ()

    val mutable self_sync = None

    val mutable t0 = time ()

    val mutable ticks = time_zero

    method private self_sync =
      let new_val =
        match sync with
          | `Auto ->
              List.exists
                (fun (state, s) -> state = `Active && s#self_sync)
                outputs
          | `CPU -> false
          | `None -> true
      in
      begin
        match (self_sync, new_val) with
        | None, false | Some true, false ->
            log#important "Delegating synchronisation to CPU clock";
            t0 <- time ();
            ticks <- time_zero
        | None, true | Some false, true ->
            log#important "Delegating synchronisation to active sources"
        | _ -> ()
      end;
      self_sync <- Some new_val;
      new_val

    method private run =
      let acc = ref 0 in
      let max_latency = Time.of_float (-.conf_max_latency#get) in
      let last_latency_log = ref (time ()) in
      t0 <- time ();
      ticks <- time_zero;
      let frame_duration = Time.of_float (Lazy.force Frame.duration) in
      let delay () =
        t0 |+| (frame_duration |*| (ticks |+| time_unit)) |-| time ()
      in
      log#important "Streaming loop starts in %s mode" (sync_descr sync);
      let rec loop () =
        (* Stop running if there is no output. *)
        if outputs = [] then ()
        else (
          let self_sync = self#self_sync in
          let rem = if self_sync then time_zero else delay () in
          (* Sleep a while or worry about the latency *)
          if self_sync || time_zero |<| rem then (
            acc := 0;
            if time_zero |<| rem then sleep rem )
          else (
            incr acc;
            if rem < max_latency then (
              log#severe "Too much latency! Resetting active sources...";
              List.iter
                (function
                  | `Active, s when s#is_active -> s#output_reset | _ -> ())
                outputs;
              t0 <- time ();
              ticks <- time_zero;
              acc := 0 )
            else if
              (rem |<=| (time_zero |-| time_unit) || !acc >= 100)
              && !last_latency_log |+| time_unit |<| time ()
            then (
              last_latency_log := time ();
              log#severe "We must catchup %.2f seconds%s!"
                (Time.to_float (time_zero |-| rem))
                (if !acc <= 100 then "" else " (we've been late for 100 rounds)");
              acc := 0 ) );
<<<<<<< HEAD
          ticks <- ticks |+| time_unit;
=======
          ticks <- Int64.add ticks 1L;

>>>>>>> ec7b0b7c
          (* This is where the streaming actually happens: *)
          self#end_tick;
          loop () )
      in
      loop ();
      do_running (fun () -> running <- false);
      log#important "Streaming loop stopped."

    val thread_name = "clock_" ^ id

    (** This is the main streaming step *)
    method end_tick =
      let leaving, active =
        Tutils.mutexify lock
          (fun () ->
            let new_outputs, leaving, active =
              List.fold_left
                (fun (outputs, leaving, active) (flag, (s : active_source)) ->
                  match flag with
                    | `Old -> (outputs, s :: leaving, active)
                    | `Active -> ((flag, s) :: outputs, leaving, s :: active)
                    | _ -> ((flag, s) :: outputs, leaving, active))
                ([], [], []) outputs
            in
            outputs <- new_outputs;
            (leaving, active))
          ()
      in
      List.iter (fun (s : active_source) -> leave s) leaving;
      let error, active =
        List.fold_left
          (fun (e, a) s ->
            try
              s#output;
              (e, s :: a)
            with exn ->
              log#severe "Source %s failed while streaming: %s!" s#id
                (Printexc.to_string exn);
              List.iter (log#important "%s")
                (Pcre.split ~pat:"\n" (Printexc.get_backtrace ()));
              leave s;
              (s :: e, a))
          ([], []) active
      in
      if error <> [] then (
        Tutils.mutexify lock
          (fun () ->
            outputs <-
              List.filter (fun (_, s) -> not (List.mem s error)) outputs)
          ();

        (* To stop this clock it would be enough to detach all sources
         * and let things stop by themselves. We stop all sources by
         * calling Tutils.shutdown, which calls Clock.stop, stopping
         * all clocks.
         * In any case, we can't just raise an exception here, otherwise
         * the streaming thread (method private run) will die and won't
         * be able to leave all sources. *)
        if not allow_streaming_errors#get then Tutils.shutdown () );
      round <- round + 1;
      List.iter (fun s -> s#after_output) active

    method start_outputs f =
      (* Extract the list of outputs to start, mark them as Starting
       * so they are not managed by a nested call of start_outputs
       * (triggered by collect, which can be triggered by the
       *  starting of outputs).
       *
       * It would be simpler to let the streaming loop (or #end_tick) take
       * care of initialization, just like it takes care of shutting sources
       * down. But this way we guarantee that sources created "simultaneously"
       * start streaming simultaneously. *)
      let to_start =
        Tutils.mutexify lock
          (fun () ->
            let rec aux (outputs, to_start) = function
              | (`New, s) :: tl when f s ->
                  aux ((`Starting, s) :: outputs, s :: to_start) tl
              | (flag, s) :: tl -> aux ((flag, s) :: outputs, to_start) tl
              | [] -> (outputs, to_start)
            in
            let new_outputs, to_start = aux ([], []) outputs in
            outputs <- new_outputs;
            to_start)
          ()
      in
      fun () ->
        let to_start =
          if to_start <> [] then
            log#info "Starting %d sources..." (List.length to_start);
          List.map
            (fun (s : active_source) ->
              try
                s#get_ready [(s :> source)];
                `Woken_up s
              with e ->
                log#severe "Error when starting %s: %s!" s#id
                  (Printexc.to_string e);
                List.iter (log#important "%s")
                  (Pcre.split ~pat:"\n" (Printexc.get_backtrace ()));
                leave s;
                `Error s)
            to_start
        in
        let to_start =
          List.map
            (function
              | `Error s -> `Error s
              | `Woken_up (s : active_source) -> (
                  try
                    s#output_get_ready;
                    `Started s
                  with e ->
                    log#severe "Error when starting output %s: %s!" s#id
                      (Printexc.to_string e);
                    List.iter (log#important "%s")
                      (Pcre.split ~pat:"\n" (Printexc.get_backtrace ()));
                    leave s;
                    `Error s ))
            to_start
        in
        (* Now mark the started sources as `Active,
         * unless they have been deactivating in the meantime (`Aborted)
         * in which case they have to be cleanly stopped. *)
        let leaving, errors =
          Tutils.mutexify lock
            (fun () ->
              let new_outputs, leaving, errors =
                List.fold_left
                  (fun (outputs, leaving, errors) (flag, s) ->
                    if List.mem (`Started s) to_start then (
                      match flag with
                        | `Starting -> ((`Active, s) :: outputs, leaving, errors)
                        | `Aborted -> (outputs, s :: leaving, errors)
                        | `New | `Active | `Old -> assert false )
                    else if List.mem (`Error s) to_start then (
                      match flag with
                        | `Starting -> (outputs, leaving, s :: errors)
                        | `Aborted -> (outputs, leaving, s :: errors)
                        | `New | `Active | `Old -> assert false )
                    else ((flag, s) :: outputs, leaving, errors))
                  ([], [], []) outputs
              in
              outputs <- new_outputs;
              (leaving, errors))
            ()
        in
        if !started <> `Yes && errors <> [] then Tutils.shutdown ();
        if leaving <> [] then (
          log#info "Stopping %d sources..." (List.length leaving);
          List.iter (fun (s : active_source) -> leave s) leaving );
        if List.exists (function `Active, _ -> true | _ -> false) outputs then
          do_running (fun () ->
              if not running then (
                running <- true;
                ignore (Tutils.create (fun () -> self#run) () thread_name) ));
        errors
  end

(** {1 Global clock management} *)

(** When created, sources have a clock variable, which gets unified
  * with other variables or concrete clocks. When the time comes to
  * initialize the source, if its clock isn't defined yet, it gets
  * assigned to a default clock and that clock will take care of
  * starting it.
  *
  * Taking all freshly created sources, assigning them to the default
  * clock if needed, and starting them, is performed by [collect].
  * This is typically called after each script execution.
  * Technically we could separate collection and clock assignment,
  * which might simplify some things if it becomes unmanageable in the
  * future.
  *
  * Sometimes we need to be sure that collect doesn't happen during
  * the execution of a function. Otherwise, sources might be assigned
  * the default clock too early. This is done using [collect_after].
  * This need is not cause by running collect in too many places, but
  * simply because there is no way to control collection on a per-thread
  * basis (collect only the sources created by a given thread of
  * script execution).
  *
  * Functions running using [collect_after] should be kept short.
  * However, in theory, with multiple threads, we could have plenty
  * of short functions always overlapping so that collection can
  * never be done. This shouldn't happen too much, but in any case
  * we can't get rid of this without a more fine-grained collect,
  * which would require (heavy) execution contexts to tell from
  * which thread/code a given source has been added. *)

(** We must keep track of the number of tasks currently executing
  * in a collect_after. When the last one exits it must collect.
  *
  * It is okay to start a new collect_after when a collect is
  * ongoing: all that we're doing is avoiding collection of sources
  * created by the task. That's why #start_outputs first harvests
  * sources then returns a function actually starting those sources:
  * only the first part is done within critical section.
  *
  * The last trick is that we start with a fake task (after_collect_tasks=1)
  * to avoid that the initial parsing of files triggers collect and thus
  * a too early initialization of outputs (before daemonization). Main is
  * in charge of finishing that virtual task and trigger the initial
  * collect. *)
let after_collect_tasks = ref 1

let lock = Mutex.create ()

(** We might not need a default clock, so we use a lazy clock value.
  * We don't use Lazy because we need a thread-safe mechanism. *)
let get_default =
  Tutils.lazy_cell (fun () -> (new clock "main" :> Source.clock))

(** A function displaying the varying number of allocated clocks. *)
let gc_alarm =
  let last_displayed = ref (-1) in
  fun () ->
    let nb_clocks = Clocks.count clocks in
    if nb_clocks <> !last_displayed then (
      log#info "Currently %d clocks allocated." nb_clocks;
      last_displayed := nb_clocks )

let () = ignore (Gc.create_alarm gc_alarm)

(** After some sources have been created or removed (by script execution),
  * finish assigning clocks to sources (assigning the default clock),
  * start clocks and sources that need starting,
  * and stop those that need stopping. *)
let collect ~must_lock =
  if must_lock then Mutex.lock lock;

  (* If at least one task is engaged it will take care of collection later.
   * Otherwise, prepare a collection while in critical section
   * (to avoid harvesting sources created by a task) and run it
   * outside of critical section (to avoid all sorts of shit). *)
  if !after_collect_tasks > 0 then Mutex.unlock lock
  else (
    Source.iterate_new_outputs (fun o ->
        if not (is_known o#clock) then
          ignore (unify o#clock (create_known (get_default ()))));
    gc_alarm ();
    let filter _ = true in
    let collects =
      Clocks.fold (fun s l -> s#start_outputs filter :: l) clocks []
    in
    let start =
      if !started <> `No then ignore
      else (
        (* Avoid that some other collection takes up the task
         * to set started := true. Typically they would be
         * trivial (empty) collections terminating before us,
         * which defeats the purpose of the flag. *)
        started := `Soon;
        fun () ->
          log#info "Main phase starts.";
          started := `Yes )
    in
    Mutex.unlock lock;
    List.iter (fun f -> ignore (f ())) collects;
    start () )

let collect_after f =
  Mutex.lock lock;
  after_collect_tasks := !after_collect_tasks + 1;
  Mutex.unlock lock;
  Tutils.finalize f ~k:(fun () ->
      Mutex.lock lock;
      after_collect_tasks := !after_collect_tasks - 1;
      collect ~must_lock:false)

(** Initialize only some sources, recognized by a filter function.
  * The advantage over collect is that it is synchronous and a list
  * of errors (sources that failed to initialize) is returned. *)
let force_init filter =
  let collects =
    Tutils.mutexify lock
      (fun () ->
        Source.iterate_new_outputs (fun o ->
            if filter o && not (is_known o#clock) then
              ignore (unify o#clock (create_known (get_default ()))));
        gc_alarm ();
        Clocks.fold (fun s l -> s#start_outputs filter :: l) clocks [])
      ()
  in
  List.concat (List.map (fun f -> f ()) collects)

let start () =
  Mutex.lock lock;
  after_collect_tasks := !after_collect_tasks - 1;
  collect ~must_lock:false

(** To stop, simply detach everything and the clocks will stop running.
  * No need to collect, stopping is done by itself. *)
let stop () = Clocks.iter (fun s -> s#detach (fun _ -> true)) clocks

let fold f x = Clocks.fold f clocks x<|MERGE_RESOLUTION|>--- conflicted
+++ resolved
@@ -260,12 +260,8 @@
                 (Time.to_float (time_zero |-| rem))
                 (if !acc <= 100 then "" else " (we've been late for 100 rounds)");
               acc := 0 ) );
-<<<<<<< HEAD
           ticks <- ticks |+| time_unit;
-=======
           ticks <- Int64.add ticks 1L;
-
->>>>>>> ec7b0b7c
           (* This is where the streaming actually happens: *)
           self#end_tick;
           loop () )
