(*****************************************************************************

  Liquidsoap, a programmable audio stream generator.
  Copyright 2003-2019 Savonet team

  This program is free software; you can redistribute it and/or modify
  it under the terms of the GNU General Public License as published by
  the Free Software Foundation; either version 2 of the License, or
  (at your option) any later version.

  This program is distributed in the hope that it will be useful,
  but WITHOUT ANY WARRANTY; without even the implied warranty of
  MERCHANTABILITY or FITNESS FOR A PARTICULAR PURPOSE.  See the
  GNU General Public License for more details, fully stated in the COPYING
  file at the root of the liquidsoap distribution.

  You should have received a copy of the GNU General Public License
  along with this program; if not, write to the Free Software
  Foundation, Inc., 51 Franklin Street, Fifth Floor, Boston, MA 02110-1301  USA

 *****************************************************************************)

open Lang_builtins

let () =
  add_builtin "source.skip" ~cat:Liq ~descr:"Skip to the next track."
    [("", Lang.source_t (Lang.univ_t ()), None, None)]
    Lang.unit_t
    (fun p -> (Lang.to_source (List.assoc "" p))#abort_track ; Lang.unit)

let () =
  add_builtin "source.seek" ~cat:Liq
    ~descr:
      "Seek forward, in seconds. Returns the amount of time effectively seeked."
    [ ("", Lang.source_t (Lang.univ_t ()), None, None);
      ("", Lang.float_t, None, None) ]
    Lang.float_t
    (fun p ->
      let s = Lang.to_source (Lang.assoc "" 1 p) in
      let time = Lang.to_float (Lang.assoc "" 2 p) in
      let len = Frame.master_of_seconds time in
      let ret = s#seek len in
      Lang.float (Frame.seconds_of_master ret))

let () =
  add_builtin "source.id" ~cat:Liq ~descr:"Get one source's identifier."
    [("", Lang.source_t (Lang.univ_t ()), None, None)]
    Lang.string_t
    (fun p -> Lang.string (Lang.to_source (List.assoc "" p))#id)

let () =
  add_builtin "source.fallible" ~cat:Liq
    ~descr:"Indicate if a source may fail, i.e. may not be ready to stream."
    [("", Lang.source_t (Lang.univ_t ()), None, None)]
    Lang.bool_t
    (fun p ->
      Lang.bool ((Lang.to_source (List.assoc "" p))#stype == Source.Fallible))

let () =
  add_builtin "source.is_ready" ~cat:Liq
    ~descr:"Indicate if a source is ready to stream, or currently streaming."
    [("", Lang.source_t (Lang.univ_t ()), None, None)]
    Lang.bool_t
    (fun p -> Lang.bool (Lang.to_source (List.assoc "" p))#is_ready)

let () =
  add_builtin "source.remaining" ~cat:Liq
    ~descr:"Estimation of remaining time in the current track."
    [("", Lang.source_t (Lang.univ_t ()), None, None)]
    Lang.float_t
    (fun p ->
      let r = (Lang.to_source (List.assoc "" p))#remaining in
      let f = if r = -1 then infinity else Frame.seconds_of_master r in
      Lang.float f)

let () =
  add_builtin "source.shutdown" ~cat:Liq ~descr:"Desactivate a source."
    [("", Lang.source_t (Lang.univ_t ()), None, None)]
    Lang.unit_t
    (fun p ->
      let s = Lang.to_source (List.assoc "" p) in
      (Clock.get s#clock)#detach (fun (s' : Source.active_source) ->
          (s' :> Source.source) = s) ;
      Lang.unit)

let () =
  let s_t =
    let v = Lang.variable_t in
    Lang.source_t (Lang.frame_kind_t ~audio:v ~video:v ~midi:v)
  in
  add_builtin "source.init" ~cat:Liq
    ~descr:
      "Simultaneously initialize sources, return the sublist of sources that \
       failed to initialize."
    [("", Lang.list_t s_t, None, None)]
    (Lang.list_t s_t)
    (fun p ->
      let l = Lang.to_list (List.assoc "" p) in
      let l = List.map Lang.to_source l in
      let l =
        (* TODO this whole function should be about active sources,
         *   just like source.shutdown() but the language has no runtime
         *   difference between sources and active sources, so we use
         *   this trick to compare active sources and passive ones... *)
        Clock.force_init (fun x -> List.exists (fun y -> Oo.id x = Oo.id y) l)
      in
<<<<<<< HEAD
      Lang.list ~t:s_t (List.map (fun x -> Lang.source (x :> Source.source)) l))

let () =
  let kind = Lang.univ_t 1 in
  add_builtin "source.dump" ~cat:Liq
    ~descr:"Immediately encode the whole contents of a source into a file."
    ~flags:[Lang.Experimental]
    [ ("", Lang.format_t kind, None, Some "Encoding format.");
      ("", Lang.string_t, None, Some "Name of the file.");
      ("", Lang.source_t (Lang.univ_t 1), None, Some "Source to encode") ]
    Lang.unit_t
    (fun p ->
      let format_val = Lang.assoc "" 1 p in
      let format = Lang.to_format format_val in
      let encoder =
        try Encoder.get_factory format
        with Not_found ->
          raise (Lang_errors.Invalid_value (format_val, "Unsupported format"))
      in
      let kind = Encoder.kind_of_format format in
      let file = Lang.to_string (Lang.assoc "" 2 p) in
      let s = Lang.to_source (Lang.assoc "" 3 p) in
      let encoder = encoder "source.dump" Meta_format.empty_metadata in
      let frame = Frame.create kind in
      let oc = open_out file in
      Strings.iter (output_substring oc) encoder.Encoder.header ;
      s#get_ready [] ;
      while s#is_ready do
        Frame.clear frame ;
        let start = Frame.position frame in
        s#get frame ;
        let stop = Frame.position frame in
        let data = encoder.Encoder.encode frame start (stop - start) in
        Strings.iter (output_substring oc) data
      done ;
      Strings.iter (output_substring oc) (encoder.Encoder.stop ()) ;
      close_out oc ;
      Lang.unit)
=======
      Lang.list ~t:s_t (List.map (fun x -> Lang.source (x :> Source.source)) l))
>>>>>>> f03300ec
<|MERGE_RESOLUTION|>--- conflicted
+++ resolved
@@ -104,11 +104,10 @@
          *   this trick to compare active sources and passive ones... *)
         Clock.force_init (fun x -> List.exists (fun y -> Oo.id x = Oo.id y) l)
       in
-<<<<<<< HEAD
       Lang.list ~t:s_t (List.map (fun x -> Lang.source (x :> Source.source)) l))
 
 let () =
-  let kind = Lang.univ_t 1 in
+  let kind = Lang.univ_t () in
   add_builtin "source.dump" ~cat:Liq
     ~descr:"Immediately encode the whole contents of a source into a file."
     ~flags:[Lang.Experimental]
@@ -142,7 +141,4 @@
       done ;
       Strings.iter (output_substring oc) (encoder.Encoder.stop ()) ;
       close_out oc ;
-      Lang.unit)
-=======
-      Lang.list ~t:s_t (List.map (fun x -> Lang.source (x :> Source.source)) l))
->>>>>>> f03300ec
+      Lang.unit)