.\"                                      Hey, EMACS: -*- nroff -*-
<<<<<<< HEAD
.TH LIQUIDSOAP 1 "Jul 1, 2016" "Liquidsoap 1.4.0"
=======
.TH LIQUIDSOAP 1 "Jul 1, 2016" "Liquidsoap 1.3.7"
>>>>>>> a54269a8


.SH NAME
liquidsoap \- a multimedia streaming language
.\"
.SH SYNOPSIS
.B liquidsoap
.RI [ options ]
.RI [ script | expression ]
.\"
.SH DESCRIPTION
.B Liquidsoap
is a programming language for describing multimedia streaming systems.
It is very flexible, making simple things simple but giving a lot
of control for advanced uses.
.B Liquidsoap
supports audio, video and MIDI streams,
and a wide range of input/output operators
including Icecast and various soundcard APIs.
It can perform a broad range of signal processing,
combine streams in various ways, support custom transitions,
generate sound procedurally...
and all this can be assembled as you wish.
Input files can be accessed remotely, or even be synthesized on the fly
using external scripts such as speech synthesis.
Finally, interaction with a running liquidsoap instance is possible
via telnet or socket.

Liquidsoap scripts passed on the command line will be evaluated:
they shall be used to define the streaming system to be ran.
It is possible to pass multiple scripts; they will all be ran successively,
and definitions from one script can be used in subsequent ones.
A script will be read from standard input if
.B \-
is given as script filename.
Information about scripting liquidsoap is available on our website:
.B http://liquidsoap.info/

If the parameter is not a file it will be treated as an expression which will
be executed. It is a convenient way to test simple one-line scripts. When
running only one-liners, the default is to log messages directly on stdout
rather than to a file.
.\"
.SH OPTIONS
.TP
.BR \-
 Read script from standard input.
.TP
.BR \-\-
Stop parsing the command-line and pass subsequent items to the
script.
.TP
.BR \-\-debug
Print debugging log messages.
.TP
.BR \-\-dynamic\-plugins\-dir " " \fIpath\fR
Directory where to look for plugins.
.TP
.BR \-\-errors\-as\-warnings
Issue warnings instead of fatal errors for unused variables and
ignored expressions. If you are not sure about it, it is better to not use it.
.TP
.BR \-\-interactive
Start an interactive interpreter.
.TP
.BR \-\-list\-plugins
List all plugins (builtin scripting values, supported formats and
protocols).
.TP
.BR \-\-list\-plugins\-xml
List all plugins (builtin scripting values, supported formats and
protocols), output as XML.
.TP
.BR \-\-no\-pervasives
Do not load pervasive script libraries.
.TP
.BR \-\-version
Display liquidsoap's version.
.TP
.BR \-c ", " \-\-check
Check and evaluate scripts but do not perform any streaming.
.TP
.BR \-cl ", " \-\-check\-lib
Like \-\-check but treats all scripts and expressions as libraries, so
that unused toplevel variables are not reported.
.TP
.BR \-d ", " \-\-daemon
Run in daemon mode.
.TP
.BR \-f ", " \-\-force\-start
For advanced dynamic uses: force liquidsoap to start even when no
active source is initially defined.
.TP
.BR \-h " " \fIplugin\fR
Print the description of a plugin, eg. a builtin scripting function.
.TP
.BR \-i
Display inferred types.
.TP
.BR \-p ", " \-\-parse\-only
Parse scripts but do not type-check and run them.
.TP
.BR \-q ", " \-\-quiet
Do not print log messages on standard output.
.TP
.BR \-r " " \fIfilename\fR
Process a request.
.TP
.BR \-T ", " \-\-disable\-telnet
Disable the telnet server.
.TP
.BR \-U ", " \-\-disable\-unix\-socket
Disable the unix socket.
.TP
.BR \-t ", " \-\-enable\-telnet
Enable the telnet server.
.TP
.BR \-u ", " \-\-enable\-unix\-socket
Enable the unix socket.
.TP
.BR \-v ", " \-\-verbose
Print log messages on standard output.
.TP
.BR \-\-conf\-descr\-key " " \fIkey\fR
Describe a configuration key.
.TP
.BR \-\-conf\-descr
Show all configuration keys with their documentation.
.TP
.BR \-\-conf\-descr\-liqi
Show all configuration keys with their documentation in liqi (documentation
wiki) format.
.TP
.BR \-\-conf\-dump
Dump the configuration state
.TP
.BR \-help ", " \-\-help
Display this list of options
.\"
.SH SEE ALSO
Our website
.B http://www.liquidsoap.info/
and the HTML documentation coming with your distribution of liquidsoap.
.\"
.SH AUTHOR
Savonet team <savonet-users@lists.sourceforge.net><|MERGE_RESOLUTION|>--- conflicted
+++ resolved
@@ -1,10 +1,5 @@
 .\"                                      Hey, EMACS: -*- nroff -*-
-<<<<<<< HEAD
 .TH LIQUIDSOAP 1 "Jul 1, 2016" "Liquidsoap 1.4.0"
-=======
-.TH LIQUIDSOAP 1 "Jul 1, 2016" "Liquidsoap 1.3.7"
->>>>>>> a54269a8
-
 
 .SH NAME
 liquidsoap \- a multimedia streaming language
